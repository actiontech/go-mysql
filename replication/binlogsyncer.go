package replication

import (
	"context"
	"crypto/tls"
	"encoding/binary"
	"fmt"
	"net"
	"os"
	"sync"
	"sync/atomic"
	"time"

	"github.com/pingcap/errors"
	"github.com/opentracing/opentracing-go"
	uuid "github.com/satori/go.uuid"
	"github.com/siddontang/go-log/log"
	"github.com/siddontang/go-mysql/client"
	. "github.com/siddontang/go-mysql/mysql"
)

var (
	errSyncRunning = errors.New("Sync is running, must Close first")
)

// BinlogSyncerConfig is the configuration for BinlogSyncer.
type BinlogSyncerConfig struct {
	// ServerID is the unique ID in cluster.
	ServerID uint32
	// Flavor is "mysql" or "mariadb", if not set, use "mysql" default.
	Flavor string

	// Host is for MySQL server host.
	Host string
	// Port is for MySQL server port.
	Port uint16
	// User is for MySQL user.
	User string
	// Password is for MySQL password.
	Password string

	// Localhost is local hostname if register salve.
	// If not set, use os.Hostname() instead.
	Localhost string

	// Charset is for MySQL client character set
	Charset string

	// SemiSyncEnabled enables semi-sync or not.
	SemiSyncEnabled bool

	// RawModeEnabled is for not parsing binlog event.
	RawModeEnabled bool

	// If not nil, use the provided tls.Config to connect to the database using TLS/SSL.
	TLSConfig *tls.Config

	// Use replication.Time structure for timestamp and datetime.
	// We will use Local location for timestamp and UTC location for datatime.
	ParseTime bool

	// If ParseTime is false, convert TIMESTAMP into this specified timezone. If
	// ParseTime is true, this option will have no effect and TIMESTAMP data will
	// be parsed into the local timezone and a full time.Time struct will be
	// returned.
	//
	// Note that MySQL TIMESTAMP columns are offset from the machine local
	// timezone while DATETIME columns are offset from UTC. This is consistent
	// with documented MySQL behaviour as it return TIMESTAMP in local timezone
	// and DATETIME in UTC.
	//
	// Setting this to UTC effectively equalizes the TIMESTAMP and DATETIME time
	// strings obtained from MySQL.
	TimestampStringLocation *time.Location

	// Use decimal.Decimal structure for decimals.
	UseDecimal bool

	// RecvBufferSize sets the size in bytes of the operating system's receive buffer associated with the connection.
	RecvBufferSize int

	// master heartbeat period
	HeartbeatPeriod time.Duration

	// read timeout
	ReadTimeout time.Duration

	// maximum number of attempts to re-establish a broken connection, zero or negative number means infinite retry.
	// this configuration will not work if DisableRetrySync is true
	MaxReconnectAttempts int

	// whether disable re-sync for broken connection
	DisableRetrySync bool

	// Only works when MySQL/MariaDB variable binlog_checksum=CRC32.
	// For MySQL, binlog_checksum was introduced since 5.6.2, but CRC32 was set as default value since 5.6.6 .
	// https://dev.mysql.com/doc/refman/5.6/en/replication-options-binary-log.html#option_mysqld_binlog-checksum
	// For MariaDB, binlog_checksum was introduced since MariaDB 5.3, but CRC32 was set as default value since MariaDB 10.2.1 .
	// https://mariadb.com/kb/en/library/replication-and-binary-log-server-system-variables/#binlog_checksum
	VerifyChecksum bool

	// DumpCommandFlag is used to send binglog dump command. Default 0, aka BINLOG_DUMP_NEVER_STOP.
	// For MySQL, BINLOG_DUMP_NEVER_STOP and BINLOG_DUMP_NON_BLOCK are available.
	// https://dev.mysql.com/doc/internals/en/com-binlog-dump.html#binlog-dump-non-block
	// For MariaDB, BINLOG_DUMP_NEVER_STOP, BINLOG_DUMP_NON_BLOCK and BINLOG_SEND_ANNOTATE_ROWS_EVENT are available.
	// https://mariadb.com/kb/en/library/com_binlog_dump/
	// https://mariadb.com/kb/en/library/annotate_rows_event/
	DumpCommandFlag uint16
}

// BinlogSyncer syncs binlog event from server.
type BinlogSyncer struct {
	m sync.RWMutex

	cfg BinlogSyncerConfig

	c *client.Conn

	wg sync.WaitGroup

	parser *BinlogParser

	nextPos Position

	prevGset, currGset GTIDSet

	running bool

	ctx    context.Context
	cancel context.CancelFunc

	lastConnectionID uint32

	retryCount int
}

// NewBinlogSyncer creates the BinlogSyncer with cfg.
func NewBinlogSyncer(cfg BinlogSyncerConfig) *BinlogSyncer {
	if cfg.ServerID == 0 {
		log.Fatal("can't use 0 as the server ID")
	}

	// Clear the Password to avoid outputing it in log.
	pass := cfg.Password
	cfg.Password = ""
	log.Infof("create BinlogSyncer with config %v", cfg)
	cfg.Password = pass

	b := new(BinlogSyncer)

	b.cfg = cfg
	b.parser = NewBinlogParser()
	b.parser.SetFlavor(cfg.Flavor)
	b.parser.SetRawMode(b.cfg.RawModeEnabled)
	b.parser.SetParseTime(b.cfg.ParseTime)
	b.parser.SetTimestampStringLocation(b.cfg.TimestampStringLocation)
	b.parser.SetUseDecimal(b.cfg.UseDecimal)
	b.parser.SetVerifyChecksum(b.cfg.VerifyChecksum)
	b.running = false
	b.ctx, b.cancel = context.WithCancel(context.Background())

	return b
}

// Close closes the BinlogSyncer.
func (b *BinlogSyncer) Close() {
	b.m.Lock()
	defer b.m.Unlock()

	b.close()
}

func (b *BinlogSyncer) close() {
	if b.isClosed() {
		return
	}

	log.Info("syncer is closing...")

	b.running = false
	b.cancel()

	if b.c != nil {
		b.c.SetReadDeadline(time.Now().Add(100 * time.Millisecond))
	}

	// kill last connection id
	if b.lastConnectionID > 0 {
		// Use a new connection to kill the binlog syncer
		// because calling KILL from the same connection
		// doesn't actually disconnect it.
		c, err := b.newConnection()
		if err == nil {
			b.killConnection(c, b.lastConnectionID)
			c.Close()
		}
	}

	b.wg.Wait()

	if b.c != nil {
		b.c.Close()
	}

	log.Info("syncer is closed")
}

func (b *BinlogSyncer) isClosed() bool {
	select {
	case <-b.ctx.Done():
		return true
	default:
		return false
	}
}

func (b *BinlogSyncer) registerSlave() error {
	if b.c != nil {
		b.c.Close()
	}

	var err error
	b.c, err = b.newConnection()
	if err != nil {
		return errors.Trace(err)
	}

	if len(b.cfg.Charset) != 0 {
		b.c.SetCharset(b.cfg.Charset)
	}

	//set read timeout
	if b.cfg.ReadTimeout > 0 {
		b.c.SetReadDeadline(time.Now().Add(b.cfg.ReadTimeout))
	}

	if b.cfg.RecvBufferSize > 0 {
		if tcp, ok := b.c.Conn.Conn.(*net.TCPConn); ok {
			tcp.SetReadBuffer(b.cfg.RecvBufferSize)
		}
	}

	// kill last connection id
	if b.lastConnectionID > 0 {
		b.killConnection(b.c, b.lastConnectionID)
	}

	// save last last connection id for kill
	b.lastConnectionID = b.c.GetConnectionID()

	//for mysql 5.6+, binlog has a crc32 checksum
	//before mysql 5.6, this will not work, don't matter.:-)
	if r, err := b.c.Execute("SHOW GLOBAL VARIABLES LIKE 'BINLOG_CHECKSUM'"); err != nil {
		return errors.Trace(err)
	} else {
		s, _ := r.GetString(0, 1)
		if s != "" {
			// maybe CRC32 or NONE

			// mysqlbinlog.cc use NONE, see its below comments:
			// Make a notice to the server that this client
			// is checksum-aware. It does not need the first fake Rotate
			// necessary checksummed.
			// That preference is specified below.

			if _, err = b.c.Execute(`SET @master_binlog_checksum='NONE'`); err != nil {
				return errors.Trace(err)
			}

			// if _, err = b.c.Execute(`SET @master_binlog_checksum=@@global.binlog_checksum`); err != nil {
			// 	return errors.Trace(err)
			// }

		}
	}

	if b.cfg.Flavor == MariaDBFlavor {
		// Refer https://github.com/alibaba/canal/wiki/BinlogChange(MariaDB5&10)
		// Tell the server that we understand GTIDs by setting our slave capability
		// to MARIA_SLAVE_CAPABILITY_GTID = 4 (MariaDB >= 10.0.1).
		if _, err := b.c.Execute("SET @mariadb_slave_capability=4"); err != nil {
			return errors.Errorf("failed to set @mariadb_slave_capability=4: %v", err)
		}
	}

	if b.cfg.HeartbeatPeriod > 0 {
		_, err = b.c.Execute(fmt.Sprintf("SET @master_heartbeat_period=%d;", b.cfg.HeartbeatPeriod))
		if err != nil {
			log.Errorf("failed to set @master_heartbeat_period=%d, err: %v", b.cfg.HeartbeatPeriod, err)
			return errors.Trace(err)
		}
	}

	if err = b.writeRegisterSlaveCommand(); err != nil {
		return errors.Trace(err)
	}

	if _, err = b.c.ReadOKPacket(); err != nil {
		return errors.Trace(err)
	}

	return nil
}

func (b *BinlogSyncer) enableSemiSync() error {
	if !b.cfg.SemiSyncEnabled {
		return nil
	}

	if r, err := b.c.Execute("SHOW VARIABLES LIKE 'rpl_semi_sync_master_enabled';"); err != nil {
		return errors.Trace(err)
	} else {
		s, _ := r.GetString(0, 1)
		if s != "ON" {
			log.Errorf("master does not support semi synchronous replication, use no semi-sync")
			b.cfg.SemiSyncEnabled = false
			return nil
		}
	}

	_, err := b.c.Execute(`SET @rpl_semi_sync_slave = 1;`)
	if err != nil {
		return errors.Trace(err)
	}

	return nil
}

func (b *BinlogSyncer) prepare() error {
	if b.isClosed() {
		return errors.Trace(ErrSyncClosed)
	}

	if err := b.registerSlave(); err != nil {
		return errors.Trace(err)
	}

	if err := b.enableSemiSync(); err != nil {
		return errors.Trace(err)
	}

	return nil
}

func (b *BinlogSyncer) startDumpStream() *BinlogStreamer {
	b.running = true

	s := newBinlogStreamer()

	b.wg.Add(1)
	go b.onStream(s)
	return s
}

// GetNextPosition returns the next position of the syncer
func (b *BinlogSyncer) GetNextPosition() Position {
	return b.nextPos
}

// StartSync starts syncing from the `pos` position.
func (b *BinlogSyncer) StartSync(pos Position) (*BinlogStreamer, error) {
	log.Infof("begin to sync binlog from position %s", pos)

	b.m.Lock()
	defer b.m.Unlock()

	if b.running {
		return nil, errors.Trace(errSyncRunning)
	}

	if err := b.prepareSyncPos(pos); err != nil {
		return nil, errors.Trace(err)
	}

	return b.startDumpStream(), nil
}

// StartSyncGTID starts syncing from the `gset` GTIDSet.
func (b *BinlogSyncer) StartSyncGTID(gset GTIDSet) (*BinlogStreamer, error) {
	log.Infof("begin to sync binlog from GTID set %s", gset)

	b.prevGset = gset

	b.m.Lock()
	defer b.m.Unlock()

	if b.running {
		return nil, errors.Trace(errSyncRunning)
	}

	// establishing network connection here and will start getting binlog events from "gset + 1", thus until first
	// MariadbGTIDEvent/GTIDEvent event is received - we effectively do not have a "current GTID"
	b.currGset = nil

	if err := b.prepare(); err != nil {
		return nil, errors.Trace(err)
	}

	var err error
	switch b.cfg.Flavor {
	case MariaDBFlavor:
		err = b.writeBinlogDumpMariadbGTIDCommand(gset)
	default:
		// default use MySQL
		err = b.writeBinlogDumpMysqlGTIDCommand(gset)
	}

	if err != nil {
		return nil, err
	}

	return b.startDumpStream(), nil
}

func (b *BinlogSyncer) writeBinlogDumpCommand(p Position) error {
	b.c.ResetSequence()

	data := make([]byte, 4+1+4+2+4+len(p.Name))

	pos := 4
	data[pos] = COM_BINLOG_DUMP
	pos++

	binary.LittleEndian.PutUint32(data[pos:], p.Pos)
	pos += 4

	binary.LittleEndian.PutUint16(data[pos:], b.cfg.DumpCommandFlag)
	pos += 2

	binary.LittleEndian.PutUint32(data[pos:], b.cfg.ServerID)
	pos += 4

	copy(data[pos:], p.Name)

	return b.c.WritePacket(data)
}

func (b *BinlogSyncer) writeBinlogDumpMysqlGTIDCommand(gset GTIDSet) error {
	p := Position{Name: "", Pos: 4}
	gtidData := gset.Encode()

	b.c.ResetSequence()

	data := make([]byte, 4+1+2+4+4+len(p.Name)+8+4+len(gtidData))
	pos := 4
	data[pos] = COM_BINLOG_DUMP_GTID
	pos++

	binary.LittleEndian.PutUint16(data[pos:], 0)
	pos += 2

	binary.LittleEndian.PutUint32(data[pos:], b.cfg.ServerID)
	pos += 4

	binary.LittleEndian.PutUint32(data[pos:], uint32(len(p.Name)))
	pos += 4

	n := copy(data[pos:], p.Name)
	pos += n

	binary.LittleEndian.PutUint64(data[pos:], uint64(p.Pos))
	pos += 8

	binary.LittleEndian.PutUint32(data[pos:], uint32(len(gtidData)))
	pos += 4
	n = copy(data[pos:], gtidData)
	pos += n

	data = data[0:pos]

	return b.c.WritePacket(data)
}

func (b *BinlogSyncer) writeBinlogDumpMariadbGTIDCommand(gset GTIDSet) error {
	// Copy from vitess

	startPos := gset.String()

	// Set the slave_connect_state variable before issuing COM_BINLOG_DUMP to
	// provide the start position in GTID form.
	query := fmt.Sprintf("SET @slave_connect_state='%s'", startPos)

	if _, err := b.c.Execute(query); err != nil {
		return errors.Errorf("failed to set @slave_connect_state='%s': %v", startPos, err)
	}

	// Real slaves set this upon connecting if their gtid_strict_mode option was
	// enabled. We always use gtid_strict_mode because we need it to make our
	// internal GTID comparisons safe.
	if _, err := b.c.Execute("SET @slave_gtid_strict_mode=1"); err != nil {
		return errors.Errorf("failed to set @slave_gtid_strict_mode=1: %v", err)
	}

	// Since we use @slave_connect_state, the file and position here are ignored.
	return b.writeBinlogDumpCommand(Position{Name: "", Pos: 0})
}

// localHostname returns the hostname that register slave would register as.
func (b *BinlogSyncer) localHostname() string {
	if len(b.cfg.Localhost) == 0 {
		h, _ := os.Hostname()
		return h
	}
	return b.cfg.Localhost
}

func (b *BinlogSyncer) writeRegisterSlaveCommand() error {
	b.c.ResetSequence()

	hostname := b.localHostname()

	// This should be the name of slave host not the host we are connecting to.
	data := make([]byte, 4+1+4+1+len(hostname)+1+len(b.cfg.User)+1+len(b.cfg.Password)+2+4+4)
	pos := 4

	data[pos] = COM_REGISTER_SLAVE
	pos++

	binary.LittleEndian.PutUint32(data[pos:], b.cfg.ServerID)
	pos += 4

	// This should be the name of slave hostname not the host we are connecting to.
	data[pos] = uint8(len(hostname))
	pos++
	n := copy(data[pos:], hostname)
	pos += n

	data[pos] = uint8(len(b.cfg.User))
	pos++
	n = copy(data[pos:], b.cfg.User)
	pos += n

	data[pos] = uint8(len(b.cfg.Password))
	pos++
	n = copy(data[pos:], b.cfg.Password)
	pos += n

	binary.LittleEndian.PutUint16(data[pos:], b.cfg.Port)
	pos += 2

	//replication rank, not used
	binary.LittleEndian.PutUint32(data[pos:], 0)
	pos += 4

	// master ID, 0 is OK
	binary.LittleEndian.PutUint32(data[pos:], 0)

	return b.c.WritePacket(data)
}

func (b *BinlogSyncer) replySemiSyncACK(p Position) error {
	b.c.ResetSequence()

	data := make([]byte, 4+1+8+len(p.Name))
	pos := 4
	// semi sync indicator
	data[pos] = SemiSyncIndicator
	pos++

	binary.LittleEndian.PutUint64(data[pos:], uint64(p.Pos))
	pos += 8

	copy(data[pos:], p.Name)

	err := b.c.WritePacket(data)
	if err != nil {
		return errors.Trace(err)
	}

	return nil
}

func (b *BinlogSyncer) retrySync() error {
	b.m.Lock()
	defer b.m.Unlock()

	b.parser.Reset()

	if b.prevGset != nil {
		msg := fmt.Sprintf("begin to re-sync from %s", b.prevGset.String())
		if b.currGset != nil {
			msg = fmt.Sprintf("%v (last read GTID=%v)", msg, b.currGset)
		}
		log.Infof(msg)

		if err := b.prepareSyncGTID(b.prevGset); err != nil {
			return errors.Trace(err)
		}
	} else {
		log.Infof("begin to re-sync from %s", b.nextPos)
		if err := b.prepareSyncPos(b.nextPos); err != nil {
			return errors.Trace(err)
		}
	}

	return nil
}

func (b *BinlogSyncer) prepareSyncPos(pos Position) error {
	// always start from position 4
	if pos.Pos < 4 {
		pos.Pos = 4
	}

	if err := b.prepare(); err != nil {
		return errors.Trace(err)
	}

	if err := b.writeBinlogDumpCommand(pos); err != nil {
		return errors.Trace(err)
	}

	return nil
}

func (b *BinlogSyncer) prepareSyncGTID(gset GTIDSet) error {
	var err error

	// re establishing network connection here and will start getting binlog events from "gset + 1", thus until first
	// MariadbGTIDEvent/GTIDEvent event is received - we effectively do not have a "current GTID"
	b.currGset = nil

	if err = b.prepare(); err != nil {
		return errors.Trace(err)
	}

	switch b.cfg.Flavor {
	case MariaDBFlavor:
		err = b.writeBinlogDumpMariadbGTIDCommand(gset)
	default:
		// default use MySQL
		err = b.writeBinlogDumpMysqlGTIDCommand(gset)
	}

	if err != nil {
		return err
	}
	return nil
}

func (b *BinlogSyncer) onStream(s *BinlogStreamer) {
	defer func() {
		if e := recover(); e != nil {
			s.closeWithError(fmt.Errorf("Err: %v\n Stack: %s", e, Pstack()))
		}
		b.wg.Done()
	}()

	for {
		span := opentracing.StartSpan("data source: get incremental data from  ReadPacket()")
		span.SetTag("before get incremental data  time:", time.Now().Unix())
		data, err := b.c.ReadPacket()
<<<<<<< HEAD
		span.SetTag("after  get incremental data time:", time.Now().Unix())
=======
		select {
		case <-b.ctx.Done():
			s.close()
			return
		default:
		}

>>>>>>> 699f2699
		if err != nil {
			log.Error(err)
			// we meet connection error, should re-connect again with
			// last nextPos or nextGTID we got.
			if len(b.nextPos.Name) == 0 && b.prevGset == nil {
				// we can't get the correct position, close.
				s.closeWithError(err)
				return
			}

			if b.cfg.DisableRetrySync {
				log.Warn("retry sync is disabled")
				s.closeWithError(err)
				return
			}

			for {
				select {
				case <-b.ctx.Done():
					s.close()
					return
				case <-time.After(time.Second):
					b.retryCount++
					if err = b.retrySync(); err != nil {
						if b.cfg.MaxReconnectAttempts > 0 && b.retryCount >= b.cfg.MaxReconnectAttempts {
							log.Errorf("retry sync err: %v, exceeded max retries (%d)", err, b.cfg.MaxReconnectAttempts)
							s.closeWithError(err)
							return
						}

						log.Errorf("retry sync err: %v, wait 1s and retry again", err)
						continue
					}
				}

				break
			}

			// we connect the server and begin to re-sync again.
			continue
		}
		//set read timeout
		if b.cfg.ReadTimeout > 0 {
			b.c.SetReadDeadline(time.Now().Add(b.cfg.ReadTimeout))
		}

		// Reset retry count on successful packet receieve
		b.retryCount = 0

		switch data[0] {
		case OK_HEADER:
			if err = b.parseEvent(span.Context(), s, data); err != nil {
				s.closeWithError(err)
				return
			}
		case ERR_HEADER:
			err = b.c.HandleErrorPacket(data)
			s.closeWithError(err)
			return
		case EOF_HEADER:
			// Refer http://dev.mysql.com/doc/internals/en/packet-EOF_Packet.html
			// In the MySQL client/server protocol, EOF and OK packets serve the same purpose.
			// Some users told me that they received EOF packet here, but I don't know why.
			// So we only log a message and retry ReadPacket.
			log.Info("receive EOF packet, retry ReadPacket")
			continue
		default:
			log.Errorf("invalid stream header %c", data[0])
			continue
		}
		span.Finish()
	}
}

func (b *BinlogSyncer) parseEvent(spanContext opentracing.SpanContext, s *BinlogStreamer, data []byte) error {
	//skip OK byte, 0x00
	data = data[1:]
	span := opentracing.GlobalTracer().StartSpan("  incremental data are  conversion to  BinlogEvent", opentracing.ChildOf(spanContext))
	span.SetTag("time", time.Now().Unix())
	defer span.Finish()
	needACK := false
	if b.cfg.SemiSyncEnabled && (data[0] == SemiSyncIndicator) {
		needACK = (data[1] == 0x01)
		//skip semi sync header
		data = data[2:]
	}

	e, err := b.parser.Parse(data)
	e.SpanContest = span.Context()
	span.SetTag("tx timestap", e.Header.Timestamp)
	if err != nil {
		return errors.Trace(err)
	}

	if e.Header.LogPos > 0 {
		// Some events like FormatDescriptionEvent return 0, ignore.
		b.nextPos.Pos = e.Header.LogPos
	}

	getCurrentGtidSet := func() GTIDSet {
		if b.currGset == nil {
			return nil
		}
		return b.currGset.Clone()
	}

	advanceCurrentGtidSet := func(gtid string) error {
		if b.currGset == nil {
			b.currGset = b.prevGset.Clone()
		}
		prev := b.currGset.Clone()
		err := b.currGset.Update(gtid)
		if err == nil {
			// right after reconnect we will see same gtid as we saw before, thus currGset will not get changed
			if !b.currGset.Equal(prev) {
				b.prevGset = prev
			}
		}
		return err
	}

	switch event := e.Event.(type) {
	case *RotateEvent:
		b.nextPos.Name = string(event.NextLogName)
		b.nextPos.Pos = uint32(event.Position)
		log.Infof("rotate to %s", b.nextPos)
	case *GTIDEvent:
		if b.prevGset == nil {
			break
		}
		u, _ := uuid.FromBytes(event.SID)
		err := advanceCurrentGtidSet(fmt.Sprintf("%s:%d", u.String(), event.GNO))
		if err != nil {
			return errors.Trace(err)
		}
	case *MariadbGTIDEvent:
		if b.prevGset == nil {
			break
		}
		GTID := event.GTID
		err := advanceCurrentGtidSet(fmt.Sprintf("%d-%d-%d", GTID.DomainID, GTID.ServerID, GTID.SequenceNumber))
		if err != nil {
			return errors.Trace(err)
		}
	case *XIDEvent:
		event.GSet = getCurrentGtidSet()
	case *QueryEvent:
		event.GSet = getCurrentGtidSet()
	}

	needStop := false
	select {
	case s.ch <- e:
		atomic.AddInt64(&s.mem, int64(len(e.RawData)))
	case <-b.ctx.Done():
		needStop = true
	}

	if needACK {
		err := b.replySemiSyncACK(b.nextPos)
		if err != nil {
			return errors.Trace(err)
		}
	}

	if needStop {
		return errors.New("sync is been closing...")
	}

	return nil
}

// LastConnectionID returns last connectionID.
func (b *BinlogSyncer) LastConnectionID() uint32 {
	return b.lastConnectionID
}

func (b *BinlogSyncer) newConnection() (*client.Conn, error) {
	var addr string
	if b.cfg.Port != 0 {
		addr = fmt.Sprintf("%s:%d", b.cfg.Host, b.cfg.Port)
	} else {
		addr = b.cfg.Host
	}

	return client.Connect(addr, b.cfg.User, b.cfg.Password, "", func(c *client.Conn) {
		c.SetTLSConfig(b.cfg.TLSConfig)
	})
}

func (b *BinlogSyncer) killConnection(conn *client.Conn, id uint32) {
	cmd := fmt.Sprintf("KILL %d", id)
	if _, err := conn.Execute(cmd); err != nil {
		log.Errorf("kill connection %d error %v", id, err)
		// Unknown thread id
		if code := ErrorCode(err.Error()); code != ER_NO_SUCH_THREAD {
			log.Error(errors.Trace(err))
		}
	}
	log.Infof("kill last connection id %d", id)
}<|MERGE_RESOLUTION|>--- conflicted
+++ resolved
@@ -650,9 +650,7 @@
 		span := opentracing.StartSpan("data source: get incremental data from  ReadPacket()")
 		span.SetTag("before get incremental data  time:", time.Now().Unix())
 		data, err := b.c.ReadPacket()
-<<<<<<< HEAD
 		span.SetTag("after  get incremental data time:", time.Now().Unix())
-=======
 		select {
 		case <-b.ctx.Done():
 			s.close()
@@ -660,7 +658,6 @@
 		default:
 		}
 
->>>>>>> 699f2699
 		if err != nil {
 			log.Error(err)
 			// we meet connection error, should re-connect again with
