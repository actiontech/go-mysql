package replication

import (
	"bytes"
	"encoding/binary"
	"encoding/hex"
	"fmt"
	"io"
	"strconv"
	"time"

	"github.com/pingcap/errors"
	"github.com/siddontang/go-log/log"
	. "github.com/siddontang/go-mysql/mysql"
	"github.com/siddontang/go/hack"
)

var errMissingTableMapEvent = errors.New("invalid table id, no corresponding table map event")

type TableMapEvent struct {
	flavor      string
	tableIDSize int

	TableID uint64

	Flags uint16

	Schema []byte
	Table  []byte

	ColumnCount uint64
	ColumnType  []byte
	ColumnMeta  []uint16

	//len = (ColumnCount + 7) / 8
	NullBitmap []byte

	/*
		The followings are available only after MySQL-8.0.1 or MariaDB-10.5.0
		see:
			- https://dev.mysql.com/doc/refman/8.0/en/replication-options-binary-log.html#sysvar_binlog_row_metadata
			- https://mysqlhighavailability.com/more-metadata-is-written-into-binary-log/
			- https://jira.mariadb.org/browse/MDEV-20477
	*/

	// SignednessBitmap stores signedness info for numeric columns.
	SignednessBitmap []byte

	// DefaultCharset/ColumnCharset stores collation info for character columns.

	// DefaultCharset[0] is the default collation of character columns.
	// For character columns that have different charset,
	// (character column index, column collation) pairs follows
	DefaultCharset []uint64
	// ColumnCharset contains collation sequence for all character columns
	ColumnCharset []uint64

	// SetStrValue stores values for set columns.
	SetStrValue       [][][]byte
	setStrValueString [][]string

	// EnumStrValue stores values for enum columns.
	EnumStrValue       [][][]byte
	enumStrValueString [][]string

	// ColumnName list all column names.
	ColumnName       [][]byte
	columnNameString []string // the same as ColumnName in string type, just for reuse

	// GeometryType stores real type for geometry columns.
	GeometryType []uint64

	// PrimaryKey is a sequence of column indexes of primary key.
	PrimaryKey []uint64

	// PrimaryKeyPrefix is the prefix length used for each column of primary key.
	// 0 means that the whole column length is used.
	PrimaryKeyPrefix []uint64

	// EnumSetDefaultCharset/EnumSetColumnCharset is similar to DefaultCharset/ColumnCharset but for enum/set columns.
	EnumSetDefaultCharset []uint64
	EnumSetColumnCharset  []uint64
}

func (e *TableMapEvent) Decode(data []byte) error {
	pos := 0
	e.TableID = FixedLengthInt(data[0:e.tableIDSize])
	pos += e.tableIDSize

	e.Flags = binary.LittleEndian.Uint16(data[pos:])
	pos += 2

	schemaLength := data[pos]
	pos++

	e.Schema = data[pos : pos+int(schemaLength)]
	pos += int(schemaLength)

	//skip 0x00
	pos++

	tableLength := data[pos]
	pos++

	e.Table = data[pos : pos+int(tableLength)]
	pos += int(tableLength)

	//skip 0x00
	pos++

	var n int
	e.ColumnCount, _, n = LengthEncodedInt(data[pos:])
	pos += n

	e.ColumnType = data[pos : pos+int(e.ColumnCount)]
	pos += int(e.ColumnCount)

	var err error
	var metaData []byte
	if metaData, _, n, err = LengthEncodedString(data[pos:]); err != nil {
		return errors.Trace(err)
	}

	if err = e.decodeMeta(metaData); err != nil {
		return errors.Trace(err)
	}

	pos += n

	nullBitmapSize := bitmapByteSize(int(e.ColumnCount))
	if len(data[pos:]) < nullBitmapSize {
		return io.EOF
	}

	e.NullBitmap = data[pos : pos+nullBitmapSize]

	pos += nullBitmapSize

	if err = e.decodeOptionalMeta(data[pos:]); err != nil {
		return err
	}

	return nil
}

func bitmapByteSize(columnCount int) int {
	return int(columnCount+7) / 8
}

// see mysql sql/log_event.h
/*
	0 byte
	MYSQL_TYPE_DECIMAL
	MYSQL_TYPE_TINY
	MYSQL_TYPE_SHORT
	MYSQL_TYPE_LONG
	MYSQL_TYPE_NULL
	MYSQL_TYPE_TIMESTAMP
	MYSQL_TYPE_LONGLONG
	MYSQL_TYPE_INT24
	MYSQL_TYPE_DATE
	MYSQL_TYPE_TIME
	MYSQL_TYPE_DATETIME
	MYSQL_TYPE_YEAR

	1 byte
	MYSQL_TYPE_FLOAT
	MYSQL_TYPE_DOUBLE
	MYSQL_TYPE_BLOB
	MYSQL_TYPE_GEOMETRY

	//maybe
	MYSQL_TYPE_TIME2
	MYSQL_TYPE_DATETIME2
	MYSQL_TYPE_TIMESTAMP2

	2 byte
	MYSQL_TYPE_VARCHAR
	MYSQL_TYPE_BIT
	MYSQL_TYPE_NEWDECIMAL
	MYSQL_TYPE_VAR_STRING
	MYSQL_TYPE_STRING

	This enumeration value is only used internally and cannot exist in a binlog.
	MYSQL_TYPE_NEWDATE
	MYSQL_TYPE_ENUM
	MYSQL_TYPE_SET
	MYSQL_TYPE_TINY_BLOB
	MYSQL_TYPE_MEDIUM_BLOB
	MYSQL_TYPE_LONG_BLOB
*/
func (e *TableMapEvent) decodeMeta(data []byte) error {
	pos := 0
	e.ColumnMeta = make([]uint16, e.ColumnCount)
	for i, t := range e.ColumnType {
		switch t {
		case MYSQL_TYPE_STRING:
			var x uint16 = uint16(data[pos]) << 8 //real type
			x += uint16(data[pos+1])              //pack or field length
			e.ColumnMeta[i] = x
			pos += 2
		case MYSQL_TYPE_NEWDECIMAL:
			var x uint16 = uint16(data[pos]) << 8 //precision
			x += uint16(data[pos+1])              //decimals
			e.ColumnMeta[i] = x
			pos += 2
		case MYSQL_TYPE_VAR_STRING,
			MYSQL_TYPE_VARCHAR,
			MYSQL_TYPE_BIT:
			e.ColumnMeta[i] = binary.LittleEndian.Uint16(data[pos:])
			pos += 2
		case MYSQL_TYPE_BLOB,
			MYSQL_TYPE_DOUBLE,
			MYSQL_TYPE_FLOAT,
			MYSQL_TYPE_GEOMETRY,
			MYSQL_TYPE_JSON:
			e.ColumnMeta[i] = uint16(data[pos])
			pos++
		case MYSQL_TYPE_TIME2,
			MYSQL_TYPE_DATETIME2,
			MYSQL_TYPE_TIMESTAMP2:
			e.ColumnMeta[i] = uint16(data[pos])
			pos++
		case MYSQL_TYPE_NEWDATE,
			MYSQL_TYPE_ENUM,
			MYSQL_TYPE_SET,
			MYSQL_TYPE_TINY_BLOB,
			MYSQL_TYPE_MEDIUM_BLOB,
			MYSQL_TYPE_LONG_BLOB:
			return errors.Errorf("unsupport type in binlog %d", t)
		default:
			e.ColumnMeta[i] = 0
		}
	}

	return nil
}

func (e *TableMapEvent) decodeOptionalMeta(data []byte) (err error) {

	pos := 0
	for pos < len(data) {

		// optional metadata fields are stored in Type, Length, Value(TLV) format
		// Type takes 1 byte. Length is a packed integer value. Values takes Length bytes
		t := data[pos]
		pos++

		l, _, n := LengthEncodedInt(data[pos:])
		pos += n

		v := data[pos : pos+int(l)]
		pos += int(l)

		switch t {
		case TABLE_MAP_OPT_META_SIGNEDNESS:
			e.SignednessBitmap = v

		case TABLE_MAP_OPT_META_DEFAULT_CHARSET:
			e.DefaultCharset, err = e.decodeDefaultCharset(v)
			if err != nil {
				return err
			}

		case TABLE_MAP_OPT_META_COLUMN_CHARSET:
			e.ColumnCharset, err = e.decodeIntSeq(v)
			if err != nil {
				return err
			}

		case TABLE_MAP_OPT_META_COLUMN_NAME:
			if err = e.decodeColumnNames(v); err != nil {
				return err
			}

		case TABLE_MAP_OPT_META_SET_STR_VALUE:
			e.SetStrValue, err = e.decodeStrValue(v)
			if err != nil {
				return err
			}

		case TABLE_MAP_OPT_META_ENUM_STR_VALUE:
			e.EnumStrValue, err = e.decodeStrValue(v)
			if err != nil {
				return err
			}

		case TABLE_MAP_OPT_META_GEOMETRY_TYPE:
			e.GeometryType, err = e.decodeIntSeq(v)
			if err != nil {
				return err
			}

		case TABLE_MAP_OPT_META_SIMPLE_PRIMARY_KEY:
			if err = e.decodeSimplePrimaryKey(v); err != nil {
				return err
			}

		case TABLE_MAP_OPT_META_PRIMARY_KEY_WITH_PREFIX:
			if err = e.decodePrimaryKeyWithPrefix(v); err != nil {
				return err
			}

		case TABLE_MAP_OPT_META_ENUM_AND_SET_DEFAULT_CHARSET:
			e.EnumSetDefaultCharset, err = e.decodeDefaultCharset(v)
			if err != nil {
				return err
			}

		case TABLE_MAP_OPT_META_ENUM_AND_SET_COLUMN_CHARSET:
			e.EnumSetColumnCharset, err = e.decodeIntSeq(v)
			if err != nil {
				return err
			}

		default:
			// Ignore for future extension
		}
	}

	return nil
}

func (e *TableMapEvent) decodeIntSeq(v []byte) (ret []uint64, err error) {
	p := 0
	for p < len(v) {
		i, _, n := LengthEncodedInt(v[p:])
		p += n
		ret = append(ret, i)
	}
	return
}

func (e *TableMapEvent) decodeDefaultCharset(v []byte) (ret []uint64, err error) {
	ret, err = e.decodeIntSeq(v)
	if err != nil {
		return
	}
	if len(ret)%2 != 1 {
		return nil, errors.Errorf("Expect odd item in DefaultCharset but got %d", len(ret))
	}
	return
}

func (e *TableMapEvent) decodeColumnNames(v []byte) error {
	p := 0
	e.ColumnName = make([][]byte, 0, e.ColumnCount)
	for p < len(v) {
		n := int(v[p])
		p++
		e.ColumnName = append(e.ColumnName, v[p:p+n])
		p += n
	}

	if len(e.ColumnName) != int(e.ColumnCount) {
		return errors.Errorf("Expect %d column names but got %d", e.ColumnCount, len(e.ColumnName))
	}
	return nil
}

func (e *TableMapEvent) decodeStrValue(v []byte) (ret [][][]byte, err error) {
	p := 0
	for p < len(v) {
		nVal, _, n := LengthEncodedInt(v[p:])
		p += n
		vals := make([][]byte, 0, int(nVal))
		for i := 0; i < int(nVal); i++ {
			val, _, n, err := LengthEncodedString(v[p:])
			if err != nil {
				return nil, err
			}
			p += n
			vals = append(vals, val)
		}
		ret = append(ret, vals)
	}
	return
}

func (e *TableMapEvent) decodeSimplePrimaryKey(v []byte) error {
	p := 0
	for p < len(v) {
		i, _, n := LengthEncodedInt(v[p:])
		e.PrimaryKey = append(e.PrimaryKey, i)
		e.PrimaryKeyPrefix = append(e.PrimaryKeyPrefix, 0)
		p += n
	}
	return nil
}

func (e *TableMapEvent) decodePrimaryKeyWithPrefix(v []byte) error {
	p := 0
	for p < len(v) {
		i, _, n := LengthEncodedInt(v[p:])
		e.PrimaryKey = append(e.PrimaryKey, i)
		p += n
		i, _, n = LengthEncodedInt(v[p:])
		e.PrimaryKeyPrefix = append(e.PrimaryKeyPrefix, i)
		p += n
	}
	return nil
}

func (e *TableMapEvent) Dump(w io.Writer) {
	fmt.Fprintf(w, "TableID: %d\n", e.TableID)
	fmt.Fprintf(w, "TableID size: %d\n", e.tableIDSize)
	fmt.Fprintf(w, "Flags: %d\n", e.Flags)
	fmt.Fprintf(w, "Schema: %s\n", e.Schema)
	fmt.Fprintf(w, "Table: %s\n", e.Table)
	fmt.Fprintf(w, "Column count: %d\n", e.ColumnCount)
	fmt.Fprintf(w, "Column type: \n%s", hex.Dump(e.ColumnType))
	fmt.Fprintf(w, "NULL bitmap: \n%s", hex.Dump(e.NullBitmap))

	fmt.Fprintf(w, "Signedness bitmap: \n%s", hex.Dump(e.SignednessBitmap))
	fmt.Fprintf(w, "Default charset: %v\n", e.DefaultCharset)
	fmt.Fprintf(w, "Column charset: %v\n", e.ColumnCharset)
	fmt.Fprintf(w, "Set str value: %v\n", e.SetStrValueString())
	fmt.Fprintf(w, "Enum str value: %v\n", e.EnumStrValueString())
	fmt.Fprintf(w, "Column name: %v\n", e.ColumnNameString())
	fmt.Fprintf(w, "Geometry type: %v\n", e.GeometryType)
	fmt.Fprintf(w, "Primary key: %v\n", e.PrimaryKey)
	fmt.Fprintf(w, "Primary key prefix: %v\n", e.PrimaryKeyPrefix)
	fmt.Fprintf(w, "Enum/set default charset: %v\n", e.EnumSetDefaultCharset)
	fmt.Fprintf(w, "Enum/set column charset: %v\n", e.EnumSetColumnCharset)

	unsignedMap := e.UnsignedMap()
	fmt.Fprintf(w, "UnsignedMap: %#v\n", unsignedMap)

	collationMap := e.CollationMap()
	fmt.Fprintf(w, "CollationMap: %#v\n", collationMap)

	enumSetCollationMap := e.EnumSetCollationMap()
	fmt.Fprintf(w, "EnumSetCollationMap: %#v\n", enumSetCollationMap)

	enumStrValueMap := e.EnumStrValueMap()
	fmt.Fprintf(w, "EnumStrValueMap: %#v\n", enumStrValueMap)

	setStrValueMap := e.SetStrValueMap()
	fmt.Fprintf(w, "SetStrValueMap: %#v\n", setStrValueMap)

	geometryTypeMap := e.GeometryTypeMap()
	fmt.Fprintf(w, "GeometryTypeMap: %#v\n", geometryTypeMap)

	nameMaxLen := 0
	for _, name := range e.ColumnName {
		if len(name) > nameMaxLen {
			nameMaxLen = len(name)
		}
	}
	nameFmt := "  %s"
	if nameMaxLen > 0 {
		nameFmt = fmt.Sprintf("  %%-%ds", nameMaxLen)
	}

	primaryKey := map[int]struct{}{}
	for _, pk := range e.PrimaryKey {
		primaryKey[int(pk)] = struct{}{}
	}

	fmt.Fprintf(w, "Columns: \n")
	for i := 0; i < int(e.ColumnCount); i++ {
		if len(e.ColumnName) == 0 {
			fmt.Fprintf(w, nameFmt, "<n/a>")
		} else {
			fmt.Fprintf(w, nameFmt, e.ColumnName[i])
		}

		fmt.Fprintf(w, "  type=%-3d", e.realType(i))

		if e.IsNumericColumn(i) {
			if len(unsignedMap) == 0 {
				fmt.Fprintf(w, "  unsigned=<n/a>")
			} else if unsignedMap[i] {
				fmt.Fprintf(w, "  unsigned=yes")
			} else {
				fmt.Fprintf(w, "  unsigned=no ")
			}
		}
		if e.IsCharacterColumn(i) {
			if len(collationMap) == 0 {
				fmt.Fprintf(w, "  collation=<n/a>")
			} else {
				fmt.Fprintf(w, "  collation=%d ", collationMap[i])
			}
		}
		if e.IsEnumColumn(i) {
			if len(enumSetCollationMap) == 0 {
				fmt.Fprintf(w, "  enum_collation=<n/a>")
			} else {
				fmt.Fprintf(w, "  enum_collation=%d", enumSetCollationMap[i])
			}

			if len(enumStrValueMap) == 0 {
				fmt.Fprintf(w, "  enum=<n/a>")
			} else {
				fmt.Fprintf(w, "  enum=%v", enumStrValueMap[i])
			}
		}
		if e.IsSetColumn(i) {
			if len(enumSetCollationMap) == 0 {
				fmt.Fprintf(w, "  set_collation=<n/a>")
			} else {
				fmt.Fprintf(w, "  set_collation=%d", enumSetCollationMap[i])
			}

			if len(setStrValueMap) == 0 {
				fmt.Fprintf(w, "  set=<n/a>")
			} else {
				fmt.Fprintf(w, "  set=%v", setStrValueMap[i])
			}
		}
		if e.IsGeometryColumn(i) {
			if len(geometryTypeMap) == 0 {
				fmt.Fprintf(w, "  geometry_type=<n/a>")
			} else {
				fmt.Fprintf(w, "  geometry_type=%v", geometryTypeMap[i])
			}
		}

		available, nullable := e.Nullable(i)
		if !available {
			fmt.Fprintf(w, "  null=<n/a>")
		} else if nullable {
			fmt.Fprintf(w, "  null=yes")
		} else {
			fmt.Fprintf(w, "  null=no ")
		}

		if _, ok := primaryKey[i]; ok {
			fmt.Fprintf(w, "  pri")
		}

		fmt.Fprintf(w, "\n")
	}

	fmt.Fprintln(w)
}

// Nullable returns the nullablity of the i-th column.
// If null bits are not available, available is false.
// i must be in range [0, ColumnCount).
func (e *TableMapEvent) Nullable(i int) (available, nullable bool) {
	if len(e.NullBitmap) == 0 {
		return
	}
	return true, e.NullBitmap[i/8]&(1<<uint(i%8)) != 0
}

// SetStrValueString returns values for set columns as string slices.
// nil is returned if not available or no set columns at all.
func (e *TableMapEvent) SetStrValueString() [][]string {
	if e.setStrValueString == nil {
		if len(e.SetStrValue) == 0 {
			return nil
		}
		e.setStrValueString = make([][]string, 0, len(e.SetStrValue))
		for _, vals := range e.SetStrValue {
			e.setStrValueString = append(
				e.setStrValueString,
				e.bytesSlice2StrSlice(vals),
			)
		}
	}
	return e.setStrValueString
}

// EnumStrValueString returns values for enum columns as string slices.
// nil is returned if not available or no enum columns at all.
func (e *TableMapEvent) EnumStrValueString() [][]string {
	if e.enumStrValueString == nil {
		if len(e.EnumStrValue) == 0 {
			return nil
		}
		e.enumStrValueString = make([][]string, 0, len(e.EnumStrValue))
		for _, vals := range e.EnumStrValue {
			e.enumStrValueString = append(
				e.enumStrValueString,
				e.bytesSlice2StrSlice(vals),
			)
		}
	}
	return e.enumStrValueString
}

// ColumnNameString returns column names as string slice.
// nil is returned if not available.
func (e *TableMapEvent) ColumnNameString() []string {
	if e.columnNameString == nil {
		e.columnNameString = e.bytesSlice2StrSlice(e.ColumnName)
	}
	return e.columnNameString
}

func (e *TableMapEvent) bytesSlice2StrSlice(src [][]byte) []string {
	if src == nil {
		return nil
	}
	ret := make([]string, 0, len(src))
	for _, item := range src {
		ret = append(ret, string(item))
	}
	return ret
}

// UnsignedMap returns a map: column index -> unsigned.
// Note that only numeric columns will be returned.
// nil is returned if not available or no numeric columns at all.
func (e *TableMapEvent) UnsignedMap() map[int]bool {
	if len(e.SignednessBitmap) == 0 {
		return nil
	}
	p := 0
	ret := make(map[int]bool)
	for i := 0; i < int(e.ColumnCount); i++ {
		if !e.IsNumericColumn(i) {
			continue
		}
		ret[i] = e.SignednessBitmap[p/8]&(1<<uint(7-p%8)) != 0
		p++
	}
	return ret
}

// CollationMap returns a map: column index -> collation id.
// Note that only character columns will be returned.
// nil is returned if not available or no character columns at all.
func (e *TableMapEvent) CollationMap() map[int]uint64 {
	return e.collationMap(e.IsCharacterColumn, e.DefaultCharset, e.ColumnCharset)
}

// EnumSetCollationMap returns a map: column index -> collation id.
// Note that only enum or set columns will be returned.
// nil is returned if not available or no enum/set columns at all.
func (e *TableMapEvent) EnumSetCollationMap() map[int]uint64 {
	return e.collationMap(e.IsEnumOrSetColumn, e.EnumSetDefaultCharset, e.EnumSetColumnCharset)
}

func (e *TableMapEvent) collationMap(includeType func(int) bool, defaultCharset, columnCharset []uint64) map[int]uint64 {

	if len(defaultCharset) != 0 {
		defaultCollation := defaultCharset[0]

		// character column index -> collation
		collations := make(map[int]uint64)
		for i := 1; i < len(defaultCharset); i += 2 {
			collations[int(defaultCharset[i])] = defaultCharset[i+1]
		}

		p := 0
		ret := make(map[int]uint64)
		for i := 0; i < int(e.ColumnCount); i++ {
			if !includeType(i) {
				continue
			}

			if collation, ok := collations[p]; ok {
				ret[i] = collation
			} else {
				ret[i] = defaultCollation
			}
			p++
		}

		return ret
	}

	if len(columnCharset) != 0 {

		p := 0
		ret := make(map[int]uint64)
		for i := 0; i < int(e.ColumnCount); i++ {
			if !includeType(i) {
				continue
			}

			ret[i] = columnCharset[p]
			p++
		}

		return ret
	}

	return nil
}

// EnumStrValueMap returns a map: column index -> enum string value.
// Note that only enum columns will be returned.
// nil is returned if not available or no enum columns at all.
func (e *TableMapEvent) EnumStrValueMap() map[int][]string {
	return e.strValueMap(e.IsEnumColumn, e.EnumStrValueString())
}

// SetStrValueMap returns a map: column index -> set string value.
// Note that only set columns will be returned.
// nil is returned if not available or no set columns at all.
func (e *TableMapEvent) SetStrValueMap() map[int][]string {
	return e.strValueMap(e.IsSetColumn, e.SetStrValueString())
}

func (e *TableMapEvent) strValueMap(includeType func(int) bool, strValue [][]string) map[int][]string {
	if len(strValue) == 0 {
		return nil
	}
	p := 0
	ret := make(map[int][]string)
	for i := 0; i < int(e.ColumnCount); i++ {
		if !includeType(i) {
			continue
		}
		ret[i] = strValue[p]
		p++
	}
	return ret
}

// GeometryTypeMap returns a map: column index -> geometry type.
// Note that only geometry columns will be returned.
// nil is returned if not available or no geometry columns at all.
func (e *TableMapEvent) GeometryTypeMap() map[int]uint64 {
	if len(e.GeometryType) == 0 {
		return nil
	}
	p := 0
	ret := make(map[int]uint64)
	for i := 0; i < int(e.ColumnCount); i++ {
		if !e.IsGeometryColumn(i) {
			continue
		}

		ret[i] = e.GeometryType[p]
		p++
	}
	return ret
}

// Below realType and IsXXXColumn are base from:
//   table_def::type in sql/rpl_utility.h
//   Table_map_log_event::print_columns in mysql-8.0/sql/log_event.cc and mariadb-10.5/sql/log_event_client.cc

func (e *TableMapEvent) realType(i int) byte {

	typ := e.ColumnType[i]

	switch typ {
	case MYSQL_TYPE_STRING:
		rtyp := byte(e.ColumnMeta[i] >> 8)
		if rtyp == MYSQL_TYPE_ENUM || rtyp == MYSQL_TYPE_SET {
			return rtyp
		}

	case MYSQL_TYPE_DATE:
		return MYSQL_TYPE_NEWDATE
	}

	return typ
}

func (e *TableMapEvent) IsNumericColumn(i int) bool {

	switch e.realType(i) {
	case MYSQL_TYPE_TINY,
		MYSQL_TYPE_SHORT,
		MYSQL_TYPE_INT24,
		MYSQL_TYPE_LONG,
		MYSQL_TYPE_LONGLONG,
		MYSQL_TYPE_NEWDECIMAL,
		MYSQL_TYPE_FLOAT,
		MYSQL_TYPE_DOUBLE:
		return true

	default:
		return false
	}

}

// IsCharacterColumn returns true if the column type is considered as character type.
// Note that JSON/GEOMETRY types are treated as character type in mariadb.
// (JSON is an alias for LONGTEXT in mariadb: https://mariadb.com/kb/en/json-data-type/)
func (e *TableMapEvent) IsCharacterColumn(i int) bool {

	switch e.realType(i) {
	case MYSQL_TYPE_STRING,
		MYSQL_TYPE_VAR_STRING,
		MYSQL_TYPE_VARCHAR,
		MYSQL_TYPE_BLOB:
		return true

	case MYSQL_TYPE_GEOMETRY:
		if e.flavor == "mariadb" {
			return true
		}
		return false

	default:
		return false
	}

}

func (e *TableMapEvent) IsEnumColumn(i int) bool {
	return e.realType(i) == MYSQL_TYPE_ENUM
}

func (e *TableMapEvent) IsSetColumn(i int) bool {
	return e.realType(i) == MYSQL_TYPE_SET
}

func (e *TableMapEvent) IsGeometryColumn(i int) bool {
	return e.realType(i) == MYSQL_TYPE_GEOMETRY
}

func (e *TableMapEvent) IsEnumOrSetColumn(i int) bool {
	rtyp := e.realType(i)
	return rtyp == MYSQL_TYPE_ENUM || rtyp == MYSQL_TYPE_SET
}

// RowsEventStmtEndFlag is set in the end of the statement.
const RowsEventStmtEndFlag = 0x01

type RowsEvent struct {
	//0, 1, 2
	Version int

	tableIDSize int
	tables      map[uint64]*TableMapEvent
	needBitmap2 bool

	Table *TableMapEvent

	TableID uint64

	Flags uint16

	//if version == 2
	ExtraData []byte

	//lenenc_int
	ColumnCount uint64
	//len = (ColumnCount + 7) / 8
	ColumnBitmap1 []byte

	//if UPDATE_ROWS_EVENTv1 or v2
	//len = (ColumnCount + 7) / 8
	ColumnBitmap2 []byte

	//rows: invalid: int64, float64, bool, []byte, string
	Rows [][]interface{}

	parseTime               bool
	timestampStringLocation *time.Location
	useDecimal              bool
	ignoreJSONDecodeErr     bool
}

func (e *RowsEvent) Decode(data []byte) error {
	pos := 0
	e.TableID = FixedLengthInt(data[0:e.tableIDSize])
	pos += e.tableIDSize

	e.Flags = binary.LittleEndian.Uint16(data[pos:])
	pos += 2

	if e.Version == 2 {
		dataLen := binary.LittleEndian.Uint16(data[pos:])
		pos += 2

		e.ExtraData = data[pos : pos+int(dataLen-2)]
		pos += int(dataLen - 2)
	}

	var n int
	e.ColumnCount, _, n = LengthEncodedInt(data[pos:])
	pos += n

	bitCount := bitmapByteSize(int(e.ColumnCount))
	e.ColumnBitmap1 = data[pos : pos+bitCount]
	pos += bitCount

	if e.needBitmap2 {
		e.ColumnBitmap2 = data[pos : pos+bitCount]
		pos += bitCount
	}

	var ok bool
	e.Table, ok = e.tables[e.TableID]
	if !ok {
		if len(e.tables) > 0 {
			return errors.Errorf("invalid table id %d, no corresponding table map event", e.TableID)
		} else {
			return errors.Annotatef(errMissingTableMapEvent, "table id %d", e.TableID)
		}
	}

	var err error

	// ... repeat rows until event-end
	defer func() {
		if r := recover(); r != nil {
			log.Fatalf("parse rows event panic %v, data %q, parsed rows %#v, table map %#v\n%s", r, data, e, e.Table, Pstack())
		}
	}()

	// Pre-allocate memory for rows.
	rowsLen := e.ColumnCount
	if e.needBitmap2 {
		rowsLen += e.ColumnCount
	}
	e.Rows = make([][]interface{}, 0, rowsLen)

	for pos < len(data) {
		if n, err = e.decodeRows(data[pos:], e.Table, e.ColumnBitmap1); err != nil {
			return errors.Trace(err)
		}
		pos += n

		if e.needBitmap2 {
			if n, err = e.decodeRows(data[pos:], e.Table, e.ColumnBitmap2); err != nil {
				return errors.Trace(err)
			}
			pos += n
		}
	}

	return nil
}

func isBitSet(bitmap []byte, i int) bool {
	return bitmap[i>>3]&(1<<(uint(i)&7)) > 0
}

func (e *RowsEvent) decodeRows(data []byte, table *TableMapEvent, bitmap []byte) (int, error) {
	row := make([]interface{}, e.ColumnCount)

	pos := 0

	// refer: https://github.com/alibaba/canal/blob/c3e38e50e269adafdd38a48c63a1740cde304c67/dbsync/src/main/java/com/taobao/tddl/dbsync/binlog/event/RowsLogBuffer.java#L63
	count := 0
	for i := 0; i < int(e.ColumnCount); i++ {
		if isBitSet(bitmap, i) {
			count++
		}
	}
	count = (count + 7) / 8

	nullBitmap := data[pos : pos+count]
	pos += count

	nullbitIndex := 0

	var n int
	var err error
	for i := 0; i < int(e.ColumnCount); i++ {
		if !isBitSet(bitmap, i) {
			continue
		}

		isNull := (uint32(nullBitmap[nullbitIndex/8]) >> uint32(nullbitIndex%8)) & 0x01
		nullbitIndex++

		if isNull > 0 {
			row[i] = nil
			continue
		}

		row[i], n, err = e.decodeValue(data[pos:], table.ColumnType[i], table.ColumnMeta[i])

		if err != nil {
			return 0, err
		}
		pos += n
	}

	e.Rows = append(e.Rows, row)
	return pos, nil
}

func (e *RowsEvent) parseFracTime(t interface{}) interface{} {
	v, ok := t.(fracTime)
	if !ok {
		return t
	}

	if !e.parseTime {
		// Don't parse time, return string directly
		return v.String()
	}

	// return Golang time directly
	return v.Time
}

// see mysql sql/log_event.cc log_event_print_value
func (e *RowsEvent) decodeValue(data []byte, tp byte, meta uint16) (v interface{}, n int, err error) {
	var length int = 0

	if tp == MYSQL_TYPE_STRING {
		if meta >= 256 {
			b0 := uint8(meta >> 8)
			b1 := uint8(meta & 0xFF)

			if b0&0x30 != 0x30 {
				length = int(uint16(b1) | (uint16((b0&0x30)^0x30) << 4))
				tp = byte(b0 | 0x30)
			} else {
				length = int(meta & 0xFF)
				tp = b0
			}
		} else {
			length = int(meta)
		}
	}

	switch tp {
	case MYSQL_TYPE_NULL:
		return nil, 0, nil
	case MYSQL_TYPE_LONG:
		n = 4
		v = ParseBinaryInt32(data)
	case MYSQL_TYPE_TINY:
		n = 1
		v = ParseBinaryInt8(data)
	case MYSQL_TYPE_SHORT:
		n = 2
		v = ParseBinaryInt16(data)
	case MYSQL_TYPE_INT24:
		n = 3
		v = ParseBinaryInt24(data)
	case MYSQL_TYPE_LONGLONG:
		n = 8
		v = ParseBinaryInt64(data)
	case MYSQL_TYPE_NEWDECIMAL:
		prec := uint8(meta >> 8)
		scale := uint8(meta & 0xFF)
		v, n, err = decodeDecimal(data, int(prec), int(scale), e.useDecimal)
	case MYSQL_TYPE_FLOAT:
		n = 4
		v = ParseBinaryFloat32(data)
	case MYSQL_TYPE_DOUBLE:
		n = 8
		v = ParseBinaryFloat64(data)
	case MYSQL_TYPE_BIT:
		nbits := ((meta >> 8) * 8) + (meta & 0xFF)
		n = int(nbits+7) / 8

		//use int64 for bit
		v, err = decodeBit(data, int(nbits), int(n))
	case MYSQL_TYPE_TIMESTAMP:
		n = 4
		t := binary.LittleEndian.Uint32(data)
		if t == 0 {
			v = formatZeroTime(0, 0)
		} else {
			v = e.parseFracTime(fracTime{
				Time:                    time.Unix(int64(t), 0),
				Dec:                     0,
				timestampStringLocation: e.timestampStringLocation,
			})
		}
	case MYSQL_TYPE_TIMESTAMP2:
		v, n, err = decodeTimestamp2(data, meta, e.timestampStringLocation)
		v = e.parseFracTime(v)
	case MYSQL_TYPE_DATETIME:
		n = 8
		i64 := binary.LittleEndian.Uint64(data)
		if i64 == 0 {
			v = formatZeroTime(0, 0)
		} else {
			d := i64 / 1000000
			t := i64 % 1000000
			v = e.parseFracTime(fracTime{
				Time: time.Date(
					int(d/10000),
					time.Month((d%10000)/100),
					int(d%100),
					int(t/10000),
					int((t%10000)/100),
					int(t%100),
					0,
					time.UTC,
				),
				Dec: 0,
			})
		}
	case MYSQL_TYPE_DATETIME2:
		v, n, err = decodeDatetime2(data, meta)
		v = e.parseFracTime(v)
	case MYSQL_TYPE_TIME:
		n = 3
		i32 := uint32(FixedLengthInt(data[0:3]))
		if i32 == 0 {
			v = "00:00:00"
		} else {
			sign := ""
			if i32 < 0 {
				sign = "-"
			}
			v = fmt.Sprintf("%s%02d:%02d:%02d", sign, i32/10000, (i32%10000)/100, i32%100)
		}
	case MYSQL_TYPE_TIME2:
		v, n, err = decodeTime2(data, meta)
	case MYSQL_TYPE_DATE:
		n = 3
		i32 := uint32(FixedLengthInt(data[0:3]))
		if i32 == 0 {
			v = "0000-00-00"
		} else {
			v = fmt.Sprintf("%04d-%02d-%02d", i32/(16*32), i32/32%16, i32%32)
		}

	case MYSQL_TYPE_YEAR:
		n = 1
<<<<<<< HEAD
		v = int64(data[0]) + 1900
=======
		year := int(data[0])
		if year == 0 {
			v = year
		} else {
			v = year + 1900
		}
>>>>>>> 699f2699
	case MYSQL_TYPE_ENUM:
		l := meta & 0xFF
		switch l {
		case 1:
			v = int64(data[0])
			n = 1
		case 2:
			v = int64(binary.LittleEndian.Uint16(data))
			n = 2
		default:
			err = fmt.Errorf("Unknown ENUM packlen=%d", l)
		}
	case MYSQL_TYPE_SET:
		n = int(meta & 0xFF)
		nbits := n * 8

		v, err = littleDecodeBit(data, nbits, n)
	case MYSQL_TYPE_BLOB:
		v, n, err = decodeBlob(data, meta)
	case MYSQL_TYPE_VARCHAR,
		MYSQL_TYPE_VAR_STRING:
		length = int(meta)
		v, n = decodeString(data, length)
	case MYSQL_TYPE_STRING:
		v, n = decodeString(data, length)
	case MYSQL_TYPE_JSON:
		// Refer: https://github.com/shyiko/mysql-binlog-connector-java/blob/master/src/main/java/com/github/shyiko/mysql/binlog/event/deserialization/AbstractRowsEventDataDeserializer.java#L404
		length = int(FixedLengthInt(data[0:meta]))
		n = length + int(meta)
		v, err = e.decodeJsonBinary(data[meta:n])
	case MYSQL_TYPE_GEOMETRY:
		// MySQL saves Geometry as Blob in binlog
		// Seem that the binary format is SRID (4 bytes) + WKB, outer can use
		// MySQL GeoFromWKB or others to create the geometry data.
		// Refer https://dev.mysql.com/doc/refman/5.7/en/gis-wkb-functions.html
		// I also find some go libs to handle WKB if possible
		// see https://github.com/twpayne/go-geom or https://github.com/paulmach/go.geo
		v, n, err = decodeBlob(data, meta)
	default:
		err = fmt.Errorf("unsupport type %d in binlog and don't know how to handle", tp)
	}
	return
}

func decodeString(data []byte, length int) (v string, n int) {
	if length < 256 {
		length = int(data[0])

		n = int(length) + 1
		v = hack.String(data[1:n])
	} else {
		length = int(binary.LittleEndian.Uint16(data[0:]))
		n = length + 2
		v = hack.String(data[2:n])
	}

	return
}

const digitsPerInteger int = 9

var compressedBytes = []int{0, 1, 1, 2, 2, 3, 3, 4, 4, 4}

func decodeDecimalDecompressValue(compIndx int, data []byte, mask uint8) (size int, value uint32) {
	size = compressedBytes[compIndx]
	databuff := make([]byte, size)
	for i := 0; i < size; i++ {
		databuff[i] = data[i] ^ mask
	}
	value = uint32(BFixedLengthInt(databuff))
	return
}

func decodeDecimal(data []byte, precision int, decimals int, useDecimal bool) (interface{}, int, error) {
	//see python mysql replication and https://github.com/jeremycole/mysql_binlog
	integral := (precision - decimals)
	uncompIntegral := int(integral / digitsPerInteger)
	uncompFractional := int(decimals / digitsPerInteger)
	compIntegral := integral - (uncompIntegral * digitsPerInteger)
	compFractional := decimals - (uncompFractional * digitsPerInteger)

	binSize := uncompIntegral*4 + compressedBytes[compIntegral] +
		uncompFractional*4 + compressedBytes[compFractional]

	buf := make([]byte, binSize)
	copy(buf, data[:binSize])

	//must copy the data for later change
	data = buf

	// Support negative
	// The sign is encoded in the high bit of the the byte
	// But this bit can also be used in the value
	value := uint32(data[0])
	var res bytes.Buffer
	var mask uint32 = 0
	if value&0x80 == 0 {
		mask = uint32((1 << 32) - 1)
		res.WriteString("-")
	}

	//clear sign
	data[0] ^= 0x80

	pos, value := decodeDecimalDecompressValue(compIntegral, data, uint8(mask))
	res.WriteString(fmt.Sprintf("%d", value))

	for i := 0; i < uncompIntegral; i++ {
		value = binary.BigEndian.Uint32(data[pos:]) ^ mask
		pos += 4
		res.WriteString(fmt.Sprintf("%09d", value))
	}

	res.WriteString(".")

	for i := 0; i < uncompFractional; i++ {
		value = binary.BigEndian.Uint32(data[pos:]) ^ mask
		pos += 4
		res.WriteString(fmt.Sprintf("%09d", value))
	}

	if size, value := decodeDecimalDecompressValue(compFractional, data[pos:], uint8(mask)); size > 0 {
		res.WriteString(fmt.Sprintf("%0*d", compFractional, value))
		pos += size
	}

	if useDecimal {
		return string(res.Bytes()), pos, nil
	}

	f, err := strconv.ParseFloat(hack.String(res.Bytes()), 64)
	return f, pos, err
}

func decodeBit(data []byte, nbits int, length int) (value int64, err error) {
	if nbits > 1 {
		switch length {
		case 1:
			value = int64(data[0])
		case 2:
			value = int64(binary.BigEndian.Uint16(data))
		case 3:
			value = int64(BFixedLengthInt(data[0:3]))
		case 4:
			value = int64(binary.BigEndian.Uint32(data))
		case 5:
			value = int64(BFixedLengthInt(data[0:5]))
		case 6:
			value = int64(BFixedLengthInt(data[0:6]))
		case 7:
			value = int64(BFixedLengthInt(data[0:7]))
		case 8:
			value = int64(binary.BigEndian.Uint64(data))
		default:
			err = fmt.Errorf("invalid bit length %d", length)
		}
	} else {
		if length != 1 {
			err = fmt.Errorf("invalid bit length %d", length)
		} else {
			value = int64(data[0])
		}
	}
	return
}

func littleDecodeBit(data []byte, nbits int, length int) (value int64, err error) {
	if nbits > 1 {
		switch length {
		case 1:
			value = int64(data[0])
		case 2:
			value = int64(binary.LittleEndian.Uint16(data))
		case 3:
			value = int64(FixedLengthInt(data[0:3]))
		case 4:
			value = int64(binary.LittleEndian.Uint32(data))
		case 5:
			value = int64(FixedLengthInt(data[0:5]))
		case 6:
			value = int64(FixedLengthInt(data[0:6]))
		case 7:
			value = int64(FixedLengthInt(data[0:7]))
		case 8:
			value = int64(binary.LittleEndian.Uint64(data))
		default:
			err = fmt.Errorf("invalid bit length %d", length)
		}
	} else {
		if length != 1 {
			err = fmt.Errorf("invalid bit length %d", length)
		} else {
			value = int64(data[0])
		}
	}
	return
}

func decodeTimestamp2(data []byte, dec uint16, timestampStringLocation *time.Location) (interface{}, int, error) {
	//get timestamp binary length
	n := int(4 + (dec+1)/2)
	sec := int64(binary.BigEndian.Uint32(data[0:4]))
	usec := int64(0)
	switch dec {
	case 1, 2:
		usec = int64(data[4]) * 10000
	case 3, 4:
		usec = int64(binary.BigEndian.Uint16(data[4:])) * 100
	case 5, 6:
		usec = int64(BFixedLengthInt(data[4:7]))
	}

	if sec == 0 {
		return formatZeroTime(int(usec), int(dec)), n, nil
	}

	return fracTime{
		Time:                    time.Unix(sec, usec*1000),
		Dec:                     int(dec),
		timestampStringLocation: timestampStringLocation,
	}, n, nil
}

const DATETIMEF_INT_OFS int64 = 0x8000000000

func decodeDatetime2(data []byte, dec uint16) (interface{}, int, error) {
	//get datetime binary length
	n := int(5 + (dec+1)/2)

	intPart := int64(BFixedLengthInt(data[0:5])) - DATETIMEF_INT_OFS
	var frac int64 = 0

	switch dec {
	case 1, 2:
		frac = int64(data[5]) * 10000
	case 3, 4:
		frac = int64(binary.BigEndian.Uint16(data[5:7])) * 100
	case 5, 6:
		frac = int64(BFixedLengthInt(data[5:8]))
	}

	if intPart == 0 {
		return formatZeroTime(int(frac), int(dec)), n, nil
	}

	tmp := intPart<<24 + frac
	//handle sign???
	if tmp < 0 {
		tmp = -tmp
	}

	// var secPart int64 = tmp % (1 << 24)
	ymdhms := tmp >> 24

	ymd := ymdhms >> 17
	ym := ymd >> 5
	hms := ymdhms % (1 << 17)

	day := int(ymd % (1 << 5))
	month := int(ym % 13)
	year := int(ym / 13)

	second := int(hms % (1 << 6))
	minute := int((hms >> 6) % (1 << 6))
	hour := int((hms >> 12))

	// DATETIME encoding for nonfractional part after MySQL 5.6.4
	// https://dev.mysql.com/doc/internals/en/date-and-time-data-type-representation.html
	// integer value for 1970-01-01 00:00:00 is
	// year*13+month = 25611 = 0b110010000001011
	// day = 1 = 0b00001
	// hour = 0 = 0b00000
	// minute = 0 = 0b000000
	// second = 0 = 0b000000
	// integer value = 0b1100100000010110000100000000000000000 = 107420450816
	if intPart < 107420450816 {
		return formatBeforeUnixZeroTime(year, month, day, hour, minute, second, int(frac), int(dec)), n, nil
	}

	return fracTime{
		Time: time.Date(year, time.Month(month), day, hour, minute, second, int(frac*1000), time.UTC),
		Dec:  int(dec),
	}, n, nil
}

const TIMEF_OFS int64 = 0x800000000000
const TIMEF_INT_OFS int64 = 0x800000

func decodeTime2(data []byte, dec uint16) (string, int, error) {
	//time  binary length
	n := int(3 + (dec+1)/2)

	tmp := int64(0)
	intPart := int64(0)
	frac := int64(0)
	switch dec {
	case 1:
	case 2:
		intPart = int64(BFixedLengthInt(data[0:3])) - TIMEF_INT_OFS
		frac = int64(data[3])
		if intPart < 0 && frac > 0 {
			/*
			   Negative values are stored with reverse fractional part order,
			   for binary sort compatibility.

			     Disk value  intpart frac   Time value   Memory value
			     800000.00    0      0      00:00:00.00  0000000000.000000
			     7FFFFF.FF   -1      255   -00:00:00.01  FFFFFFFFFF.FFD8F0
			     7FFFFF.9D   -1      99    -00:00:00.99  FFFFFFFFFF.F0E4D0
			     7FFFFF.00   -1      0     -00:00:01.00  FFFFFFFFFF.000000
			     7FFFFE.FF   -1      255   -00:00:01.01  FFFFFFFFFE.FFD8F0
			     7FFFFE.F6   -2      246   -00:00:01.10  FFFFFFFFFE.FE7960

			     Formula to convert fractional part from disk format
			     (now stored in "frac" variable) to absolute value: "0x100 - frac".
			     To reconstruct in-memory value, we shift
			     to the next integer value and then substruct fractional part.
			*/
			intPart++     /* Shift to the next integer value */
			frac -= 0x100 /* -(0x100 - frac) */
		}
		tmp = intPart<<24 + frac*10000
	case 3:
	case 4:
		intPart = int64(BFixedLengthInt(data[0:3])) - TIMEF_INT_OFS
		frac = int64(binary.BigEndian.Uint16(data[3:5]))
		if intPart < 0 && frac > 0 {
			/*
			   Fix reverse fractional part order: "0x10000 - frac".
			   See comments for FSP=1 and FSP=2 above.
			*/
			intPart++       /* Shift to the next integer value */
			frac -= 0x10000 /* -(0x10000-frac) */
		}
		tmp = intPart<<24 + frac*100

	case 5:
	case 6:
		tmp = int64(BFixedLengthInt(data[0:6])) - TIMEF_OFS
	default:
		intPart = int64(BFixedLengthInt(data[0:3])) - TIMEF_INT_OFS
		tmp = intPart << 24
	}

	if intPart == 0 {
		return "00:00:00", n, nil
	}

	hms := int64(0)
	sign := ""
	if tmp < 0 {
		tmp = -tmp
		sign = "-"
	}

	hms = tmp >> 24

	hour := (hms >> 12) % (1 << 10) /* 10 bits starting at 12th */
	minute := (hms >> 6) % (1 << 6) /* 6 bits starting at 6th   */
	second := hms % (1 << 6)        /* 6 bits starting at 0th   */
	secPart := tmp % (1 << 24)

	if secPart != 0 {
		return fmt.Sprintf("%s%02d:%02d:%02d.%06d", sign, hour, minute, second, secPart), n, nil
	}

	return fmt.Sprintf("%s%02d:%02d:%02d", sign, hour, minute, second), n, nil
}

func decodeBlob(data []byte, meta uint16) (v []byte, n int, err error) {
	var length int
	switch meta {
	case 1:
		length = int(data[0])
		v = data[1 : 1+length]
		n = length + 1
	case 2:
		length = int(binary.LittleEndian.Uint16(data))
		v = data[2 : 2+length]
		n = length + 2
	case 3:
		length = int(FixedLengthInt(data[0:3]))
		v = data[3 : 3+length]
		n = length + 3
	case 4:
		length = int(binary.LittleEndian.Uint32(data))
		v = data[4 : 4+length]
		n = length + 4
	default:
		err = fmt.Errorf("invalid blob packlen = %d", meta)
	}

	return
}

func (e *RowsEvent) Dump(w io.Writer) {
	fmt.Fprintf(w, "TableID: %d\n", e.TableID)
	fmt.Fprintf(w, "Flags: %d\n", e.Flags)
	fmt.Fprintf(w, "Column count: %d\n", e.ColumnCount)

	fmt.Fprintf(w, "Values:\n")
	for _, rows := range e.Rows {
		fmt.Fprintf(w, "--\n")
		for j, d := range rows {
			if _, ok := d.([]byte); ok {
				fmt.Fprintf(w, "%d:%q\n", j, d)
			} else {
				fmt.Fprintf(w, "%d:%#v\n", j, d)
			}
		}
	}
	fmt.Fprintln(w)
}

type RowsQueryEvent struct {
	Query []byte
}

func (e *RowsQueryEvent) Decode(data []byte) error {
	//ignore length byte 1
	e.Query = data[1:]
	return nil
}

func (e *RowsQueryEvent) Dump(w io.Writer) {
	fmt.Fprintf(w, "Query: %s\n", e.Query)
	fmt.Fprintln(w)
}<|MERGE_RESOLUTION|>--- conflicted
+++ resolved
@@ -1110,16 +1110,12 @@
 
 	case MYSQL_TYPE_YEAR:
 		n = 1
-<<<<<<< HEAD
-		v = int64(data[0]) + 1900
-=======
-		year := int(data[0])
+		year := int64(data[0])
 		if year == 0 {
 			v = year
 		} else {
 			v = year + 1900
 		}
->>>>>>> 699f2699
 	case MYSQL_TYPE_ENUM:
 		l := meta & 0xFF
 		switch l {
